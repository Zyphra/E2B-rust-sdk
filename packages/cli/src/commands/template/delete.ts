--- conflicted
+++ resolved
@@ -2,7 +2,6 @@
 import * as chalk from 'chalk'
 import * as fs from 'fs'
 
-import { ensureAccessToken } from 'src/api'
 
 import {
   asBold,
@@ -29,11 +28,8 @@
 import { getPromptTemplates } from 'src/utils/templatePrompt'
 import { confirm } from 'src/utils/confirm'
 import { client } from 'src/api'
-<<<<<<< HEAD
 import { handleE2BRequestError } from '../../utils/errors'
-=======
 import { getUserConfig } from 'src/user'
->>>>>>> caf650b9
 
 async function deleteTemplate(templateID: string) {
   const res = await client.api.DELETE('/templates/{templateID}', {
@@ -78,7 +74,6 @@
       try {
         let teamId = opts.team
 
-        const accessToken = ensureAccessToken()
         const root = getRoot(opts.path)
 
         const templates: (Pick<E2BConfig, 'template_id'> & {
@@ -96,12 +91,7 @@
           }
 
           const allTemplates = await listSandboxTemplates({
-<<<<<<< HEAD
-            teamID: opts.team || userConfig.teamId || userConfig.defaultTeamId!, // default team ID is here for backwards compatibility
-=======
-            accessToken: accessToken,
             teamID: teamId,
->>>>>>> caf650b9
           })
 
           const selectedTemplates = await getPromptTemplates(
