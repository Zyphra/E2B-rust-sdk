import * as tablePrinter from 'console-table-printer'
import * as commander from 'commander'
import * as e2b from 'e2b'

import { listAliases } from '../../utils/format'
import { sortTemplatesAliases } from 'src/utils/templateSort'
import { client, ensureAccessToken, ensureUserConfig } from 'src/api'
import { teamOption } from '../../options'
import { handleE2BRequestError } from '../../utils/errors'

export const listCommand = new commander.Command('list')
  .description('list sandbox templates')
  .alias('ls')
  .addOption(teamOption)
  .action(async (opts: { team: string }) => {
    try {
      const userConfig = ensureUserConfig()
      ensureAccessToken()
      process.stdout.write('\n')

      const templates = await listSandboxTemplates({
        teamID: opts.team || userConfig.teamId || userConfig.defaultTeamId!, // default team ID is here for backwards compatibility)
      })

      for (const template of templates) {
        sortTemplatesAliases(template.aliases)
      }

      if (!templates?.length) {
        console.log('No templates found.')
      } else {
        const table = new tablePrinter.Table({
          title: 'Sandbox templates',
          columns: [
            { name: 'templateID', alignment: 'left', title: 'Template ID' },
            {
              name: 'aliases',
              alignment: 'left',
              title: 'Template Name',
              color: 'orange',
            },
            { name: 'cpuCount', alignment: 'right', title: 'vCPUs' },
            { name: 'memoryMB', alignment: 'right', title: 'RAM MiB' },
          ],
          disabledColumns: ['public', 'buildID'],
          rows: templates.map((template) => ({
            ...template,
            aliases: listAliases(template.aliases),
          })),
          colorMap: {
            orange: '\x1b[38;5;216m',
          },
        })
        table.printTable()

        process.stdout.write('\n')
      }
    } catch (err: any) {
      console.error(err)
      process.exit(1)
    }
  })

export async function listSandboxTemplates({
<<<<<<< HEAD
  teamID,
}: {
  teamID: string
}): Promise<e2b.components['schemas']['Template'][]> {
  const templates = await client.api.GET('/templates', {
    params: {
      query: { teamID },
    },
  })

  handleE2BRequestError(templates.error, 'Error getting templates')
=======
  accessToken, teamID
}: { accessToken: string, teamID?: string }): Promise<e2b.components['schemas']['Template'][]> {
  const templates = await listTemplates(accessToken, {teamID})
>>>>>>> caf650b9
  return templates.data
}<|MERGE_RESOLUTION|>--- conflicted
+++ resolved
@@ -62,10 +62,9 @@
   })
 
 export async function listSandboxTemplates({
-<<<<<<< HEAD
-  teamID,
+  teamID
 }: {
-  teamID: string
+  teamID?: string
 }): Promise<e2b.components['schemas']['Template'][]> {
   const templates = await client.api.GET('/templates', {
     params: {
@@ -74,10 +73,5 @@
   })
 
   handleE2BRequestError(templates.error, 'Error getting templates')
-=======
-  accessToken, teamID
-}: { accessToken: string, teamID?: string }): Promise<e2b.components['schemas']['Template'][]> {
-  const templates = await listTemplates(accessToken, {teamID})
->>>>>>> caf650b9
   return templates.data
 }