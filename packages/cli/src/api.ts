import * as boxen from 'boxen'
import * as e2b from 'e2b'

import { getUserConfig, UserConfig } from './user'
import { asBold, asPrimary } from './utils/format'

export let apiKey = process.env.E2B_API_KEY
export let accessToken = process.env.E2B_ACCESS_TOKEN

const authErrorBox = boxen.default(
  `You must be logged in to use this command. Run ${asBold('e2b auth login')}.

If you are seeing this message in CI/CD you may need to set the ${asBold(
    'E2B_ACCESS_TOKEN',
  )} environment variable.
Visit ${asPrimary(
    'https://e2b.dev/docs/getting-started/api-key',
  )} to get the access token.`,
  {
    width: 70,
    float: 'center',
    padding: 0.5,
    margin: 1,
    borderStyle: 'round',
    borderColor: 'redBright',
  },
)

export function ensureAPIKey() {
  // If apiKey is not already set (either from env var or from user config), try to get it from config file
  if (!apiKey) {
    const userConfig = getUserConfig()
    apiKey = userConfig?.teamApiKey || userConfig?.defaultTeamApiKey
  }

  if (!apiKey) {
    console.error(authErrorBox)
    process.exit(1)
  } else {
    return apiKey
  }
}

<<<<<<< HEAD
export function ensureUserConfig() {
=======
export function ensureUserConfig(): UserConfig {
>>>>>>> caf650b9
  const userConfig = getUserConfig()
  if (!userConfig) {
    console.error('No user config found, run `e2b auth login` to log in first.')
    process.exit(1)
  }
  return userConfig
}

export function ensureAccessToken() {
  // If accessToken is not already set (either from env var or from user config), try to get it from config file
  if (!accessToken) {
    const userConfig = getUserConfig()
    accessToken = userConfig?.accessToken
  }

  if (!accessToken) {
    console.error(authErrorBox)
    process.exit(1)
  } else {
    return accessToken
  }
}

const userConfig = getUserConfig()

export const connectionConfig = new e2b.ConnectionConfig({
  accessToken: userConfig?.accessToken,
  apiKey: userConfig?.teamApiKey,
})
export const client = new e2b.ApiClient(connectionConfig)<|MERGE_RESOLUTION|>--- conflicted
+++ resolved
@@ -41,11 +41,7 @@
   }
 }
 
-<<<<<<< HEAD
-export function ensureUserConfig() {
-=======
 export function ensureUserConfig(): UserConfig {
->>>>>>> caf650b9
   const userConfig = getUserConfig()
   if (!userConfig) {
     console.error('No user config found, run `e2b auth login` to log in first.')
