--- conflicted
+++ resolved
@@ -1,10 +1,6 @@
 {
   "name": "@e2b/sdk",
-<<<<<<< HEAD
-  "version": "0.10.0-rc.1",
-=======
   "version": "0.10.0",
->>>>>>> a08587be
   "description": "E2B SDK that give agents cloud environments",
   "homepage": "https://e2b.dev",
   "license": "MIT",
