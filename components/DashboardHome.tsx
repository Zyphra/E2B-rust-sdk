import { useRouter } from 'next/router'
import { usePostHog } from 'posthog-js/react'
import { useSupabaseClient } from '@supabase/auth-helpers-react'

import { deployments, projects } from 'db/prisma'
import AgentList from 'components/AgentList'
import AgentRunsList from 'components/AgentRunsList'
<<<<<<< HEAD
import AgentLogsList from 'components/AgentLogsList'
=======
import { LogFile } from 'utils/agentLogs'
>>>>>>> 44683f30


export interface Props {
  projects: (projects & { logs: LogFile[], deployments: deployments[] })[]
}

function DashboardHome({
  projects,
}: Props) {
  const supabaseClient = useSupabaseClient()
  const router = useRouter()
  const posthog = usePostHog()

  const view = router.query.view as string | undefined
  const selectedAgentInstanceID = router.query.projectID as string | undefined
  const selectedLogFileID = router.query.fileID as string | undefined

  async function signOut() {
    await supabaseClient.auth.signOut()
    posthog?.reset(true)
    router.push('/sign')
  }

  function selectAgent(e: any, projectID: string) {
    e.preventDefault()
    posthog?.capture('selected deployed agent', { projectID: projectID })
    router.push(`/?view=runs&projectID=${projectID}`, undefined, { shallow: true })
  }

  const projectsWithDeployments = projects
    .filter(p => {
      if (p.deployments.length !== 1) return false

      const deployment = p.deployments[0]
      const auth = deployment.auth as any
      if (!auth) return false
      return deployment.enabled
    })
    .map(p => ({
      project: p,
      deployment: p.deployments[0],
    }))

  return (
    <>
      {view === 'deployed' ? (
        <AgentList
          agents={projectsWithDeployments}
          onSelectAgent={selectAgent}
        />
      ) : view === 'runs' ? (
        <AgentRunsList
          allDeployedAgents={projectsWithDeployments}
          initialSelectedAgentID={selectedAgentInstanceID}
        />
      ) : view === 'logs' ? (
        <AgentLogsList
          logFiles={[
            { name: '0', id: 'id-0' },
            { name: '1', id: 'id-1' },
          ]}
          initialSelectedLogFileID={selectedLogFileID}
        />
      ) : (
        <span>404</span>
      )}
    </>
  )
}

export default DashboardHome<|MERGE_RESOLUTION|>--- conflicted
+++ resolved
@@ -5,11 +5,8 @@
 import { deployments, projects } from 'db/prisma'
 import AgentList from 'components/AgentList'
 import AgentRunsList from 'components/AgentRunsList'
-<<<<<<< HEAD
 import AgentLogsList from 'components/AgentLogsList'
-=======
 import { LogFile } from 'utils/agentLogs'
->>>>>>> 44683f30
 
 
 export interface Props {
@@ -39,6 +36,8 @@
     router.push(`/?view=runs&projectID=${projectID}`, undefined, { shallow: true })
   }
 
+  const logFiles = projects.flatMap(p => p.logs)
+
   const projectsWithDeployments = projects
     .filter(p => {
       if (p.deployments.length !== 1) return false
@@ -67,10 +66,7 @@
         />
       ) : view === 'logs' ? (
         <AgentLogsList
-          logFiles={[
-            { name: '0', id: 'id-0' },
-            { name: '1', id: 'id-1' },
-          ]}
+          logFiles={logFiles}
           initialSelectedLogFileID={selectedLogFileID}
         />
       ) : (
