--- conflicted
+++ resolved
@@ -37,14 +37,6 @@
   //     hljs.highlightAll()
   //   }
   // }, [logs, selectedTab])
-
-<<<<<<< HEAD
-  useEffect(function scrollLogs() {
-    if (!ref.current) return
-    ref.current.scrollIntoView({ behavior: 'smooth' })
-  }, [logs])
-=======
->>>>>>> 6341ff97
 
   return (
     <div className="
