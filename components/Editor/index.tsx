--- conflicted
+++ resolved
@@ -2,18 +2,14 @@
 import { projects } from '@prisma/client'
 import Splitter, { GutterTheme } from '@devbookhq/splitter'
 import { useLocalStorage } from 'usehooks-ts'
-<<<<<<< HEAD
-import { Code, Box, Server, Lock, Component } from 'lucide-react'
-=======
-import { Code, Lock } from 'lucide-react'
->>>>>>> 626eebf6
+import clsx from 'clsx'
+import { Code, Lock, Component } from 'lucide-react'
 
 import { useStateStore } from 'state/StoreProvider'
 
 import Routes from './Routes'
 import Sidebar, { MenuSection } from './Sidebar'
 import RouteEditor from './RouteEditor'
-import clsx from 'clsx'
 
 
 const menuIconSize = '18px'
