import {
  useState,
  useCallback,
  useEffect,
} from 'react'
import useSWRMutation from 'swr/mutation'
import type { GetServerSideProps } from 'next'
import { createServerSupabaseClient } from '@supabase/auth-helpers-nextjs'
import {
  useUser,
  useSupabaseClient,
} from '@supabase/auth-helpers-react'

import Steps from 'components/Steps'
import SelectRepository from 'components/SelectRepository'
import AgentInstructions from 'components/AgentInstructions'
import { serverCreds } from 'db/credentials'
import { useGitHubClient } from 'hooks/useGitHubClient'
import { useRepositories } from 'hooks/useRepositories'
import { useLocalStorage } from 'hooks/useLocalStorage'
import useListenOnMessage from 'hooks/useListenOnMessage'
import { TemplateID } from 'state/template'
import { Creds } from 'hooks/useModelProviderArgs'
import { getDefaultModelConfig, getModelArgs, ModelConfig } from 'state/model'
import { GitHubAccount } from 'utils/github'
import { nanoid } from 'nanoid'
import { RepoSetup } from 'components/SelectRepository/RepoSetup'

export interface PostAgentBody {
  // ID of the installation of the GitHub App
  installationID: number
  // ID of the repository
  repositoryID: number
  // Title of the PR
  title: string
  // Default branch against which to create the PR
  defaultBranch: string
  // Initial prompt used as a body text for the PR (can be markdown)
  body: string
  // Owner of the repo (user or org)
  owner: string
  // Name of the repo
  repo: string
  // Name of the branch created for the PR
  branch: string
  // Commit message for the PR first empty commit
  commitMessage: string
  modelConfig: ModelConfig & { templateID: TemplateID }
}

const steps = [
  { name: 'Select Repository', status: 'current' },
  { name: 'Your Instructions', status: 'upcoming' },
  { name: 'Deploy AI Developer', status: 'upcoming' },
]

export const getServerSideProps: GetServerSideProps = async (ctx) => {
  const supabase = createServerSupabaseClient(ctx, serverCreds)
  const {
    data: { session },
  } = await supabase.auth.getSession()

  if (!session) {
    return {
      redirect: {
        destination: '/agent/smol-developer',
        permanent: false,
      },
    }
  }

  return { props: {} }
}

export interface PostAgentResponse {
  issueID: number
  owner: string
  repo: string
  pullURL: string
  pullNumber: number
}

async function handlePostAgent(url: string, { arg }: { arg: PostAgentBody }) {
  const response = await fetch(url, {
    method: 'POST',
    body: JSON.stringify(arg),
    headers: {
      'Content-Type': 'application/json',
    },
  })
  return await response.json() as PostAgentResponse
}

function getSmolDevModelConfig(creds: Creds): ModelConfig & { templateID: TemplateID } {
  const templateID = TemplateID.SmolDeveloper
  const modelConfig = getDefaultModelConfig(templateID)
  return {
    name: modelConfig.name,
    provider: modelConfig.provider,
    args: getModelArgs(modelConfig, creds),
    prompt: [],
    templateID,
  }
}
function Setup() {
  const user = useUser()
  const supabaseClient = useSupabaseClient()
  const [accessToken, setAccessToken] = useLocalStorage<string | undefined>('gh_access_token', undefined)
  const github = useGitHubClient(accessToken)
  const [githubAccounts, setGitHubAccounts] = useState<GitHubAccount[]>([])
  const [currentStep, setCurrentStep] = useState(0)
  const [selectedRepository, setSelectedRepository] = useState<RepoSetup>()
  const { repos, refetch } = useRepositories(github)

  const initialPrompt = 'Create chrome extension'
  const openAIAPIKey = ''

  const handleMessageEvent = useCallback((event: MessageEvent) => {
    if (event.data.accessToken) {
      setAccessToken(event.data.accessToken)
    } else if (event.data.installationID) {
      refetch()
    }
  }, [refetch, setAccessToken])
  useListenOnMessage(handleMessageEvent)

  const {
    trigger: createAgent,
  } = useSWRMutation('/api/agent', handlePostAgent)

  async function deployAgent() {
    console.log('DEPLOY AGENT', selectedRepository, initialPrompt, openAIAPIKey)

    if (!selectedRepository) return
    if (!initialPrompt) return
    if (!openAIAPIKey) return

    const modelConfig = getSmolDevModelConfig({
      OpenAI: {
        creds: {
          openai_api_key: openAIAPIKey,
        },
      },
    })

    await createAgent({
      defaultBranch: selectedRepository.defaultBranch,
      installationID: selectedRepository.installationID,
      owner: selectedRepository.owner,
      repo: selectedRepository.repo,
      repositoryID: selectedRepository.repositoryID,
      title: 'Smol PR',
      branch: `pr/smol-dev/${nanoid(6).toLowerCase()}`,
      body: initialPrompt,
      commitMessage: 'Smol dev initial commit',
      modelConfig,
    })
  }

  function handleRepoSelection(repo: any) {
    console.log('SELECTED REPO', repo)
    setSelectedRepository(repo)
    setCurrentStep(val => {
      const newVal = val + 1
      steps[val].status = 'complete'
      steps[newVal].status = 'current'
      return newVal
    })
  }

  async function signOut() {
    await supabaseClient.auth.signOut()
    location.reload()
  }

  useEffect(function getGitHubAccounts() {
    async function getAccounts() {
      if (!github) return
      const installations = await github.apps.listInstallationsForAuthenticatedUser()
      const accounts: GitHubAccount[] = []
      installations.data.installations.forEach(i => {
        if (i.account) {
          const ghAccType = (i.account as any)['type']
          const ghLogin = (i.account as any)['login']
          // Filter out user accounts that are not the current user (when a user has access to repos that aren't theirs)
          if (ghAccType === 'User' && ghLogin !== user?.user_metadata?.user_name) return
          accounts.push({ name: ghLogin, isOrg: ghAccType === 'Organization', installationID: i.id })
        }
      })
      setGitHubAccounts(accounts)
    }
    getAccounts()
  }, [github, user])


  return (
    <div className="h-full flex flex-col items-center justify-start bg-gray-800 py-8 px-6">
      <div className="mb-4 w-full flex items-center justify-between">
        <span />
        <button
          className="text-sm font-semibold text-white"
          onClick={signOut}
        >
          Log out
        </button>
      </div>
      <div className="overflow-hidden flex-1 mx-auto w-full max-w-lg flex flex-col">
        <Steps steps={steps} />
        <div className="h-px bg-gray-700 my-8" />
        {currentStep === 0 && (
          <SelectRepository
            repos={repos}
            onRepoSelection={handleRepoSelection}
            accessToken={accessToken}
            githubAccounts={githubAccounts}
          />
<<<<<<< HEAD
        ) : currentStep === 1 ? (
          <AgentInstructions />
        ) : currentStep === 2 ? (
          <div>keys + deploy</div>
        ) : null}
=======
        )}
        {currentStep === 1 && (
          <div>prompt</div>
        )}
        {currentStep === 2 && (
          <div>
            <button
              className="w-8 min-w-[64px] h-[24px] min-h-[24px] flex items-center justify-center rounded bg-white/10 px-2 py-1 text-sm text-white font-medium hover:bg-white/20"
              onClick={deployAgent}
            >
              <span>Deploy</span>
            </button>
          </div>
        )}
>>>>>>> 1898ce0d
      </div>
    </div>
  )
}

export default Setup<|MERGE_RESOLUTION|>--- conflicted
+++ resolved
@@ -214,16 +214,9 @@
             accessToken={accessToken}
             githubAccounts={githubAccounts}
           />
-<<<<<<< HEAD
-        ) : currentStep === 1 ? (
-          <AgentInstructions />
-        ) : currentStep === 2 ? (
-          <div>keys + deploy</div>
-        ) : null}
-=======
         )}
         {currentStep === 1 && (
-          <div>prompt</div>
+          <AgentInstructions />
         )}
         {currentStep === 2 && (
           <div>
@@ -235,7 +228,6 @@
             </button>
           </div>
         )}
->>>>>>> 1898ce0d
       </div>
     </div>
   )
