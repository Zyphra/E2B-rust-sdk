import asyncio
import uuid
import os
import ast

<<<<<<< HEAD
from typing import Any, Callable, Coroutine, List
=======
from typing import Any, List
>>>>>>> 5ce85034
from langchain.callbacks.base import AsyncCallbackManager
from langchain.schema import (
    AIMessage,
    BaseLanguageModel,
    BaseMessage,
    SystemMessage,
    HumanMessage,
)
from langchain.prompts.chat import (
    ChatPromptValue,
)
from opentelemetry.trace.span import StatusCode, Status

from observability import tracer
from agent.base import (
    AgentInteraction,
    OnLogs,
    OnInteractionRequest,
)
from models.base import ModelConfig, get_model
from agent.base import AgentBase, AgentInteractionRequest, GetEnvs
from session.playground import Playground

default_openai_api_key = os.environ.get("OPENAI_API_KEY", None)

model_version = "gpt-4-0613"

pricing = {
    "gpt-4-0613": {
        "prompt": 0.03 / 1000,
        "completion": 0.06 / 1000,
    }
}

extensions_to_skip = [
    ".png",
    ".jpg",
    ".jpeg",
    ".gif",
    ".bmp",
    ".svg",
    ".ico",
    ".tif",
    ".raw",
    ".webp",
    ".tiff",
    ".mp3",
    "package-lock.json",
    "yarn.lock",
    "pnpm-lock.yaml",
    "Gemfile.lock",
    "Pipfile.lock",
    "composer.lock",
    "Cargo.lock",
    "pubspec.lock",
    "packages.lock.json",
    "go.sum",
    "Package.resolved",
]


# Helper function for limiting number of concurrent coroutines
async def with_semaphore(semaphore, coro):
    async with semaphore:
        return await coro


class SmolAgent(AgentBase):
    max_run_time = 60 * 60  # in seconds

    def __init__(
        self,
        config: Any,
        get_envs: GetEnvs,
        set_run_id: Callable[[str], None],
        on_logs: OnLogs,
        on_interaction_request: OnInteractionRequest,
        model: BaseLanguageModel,
    ):
        super().__init__()
        self._dev_loop: asyncio.Task | None = None
        self.get_envs = get_envs
        self.config = config
        self.on_interaction_request = on_interaction_request
        self.on_logs = on_logs
        self.set_run_id = set_run_id
        self.model = model

    @classmethod
    async def create(
        cls,
        config: Any,
        get_envs: GetEnvs,
        set_run_id: Callable[[str], None],
        on_logs: OnLogs,
        on_interaction_request: OnInteractionRequest,
    ):
        callback_manager = AsyncCallbackManager([])
        new_config = ModelConfig(**config)

        # Use default openai api key
        new_config.args["openai_api_key"] = default_openai_api_key

        model = get_model(new_config, callback_manager)

        return cls(
            new_config,
            get_envs,
            set_run_id,
            on_logs,
            on_interaction_request,
            model,
        )

    async def generate_file(
        self,
        filename: str,
        filepaths_string=None,
        shared_dependencies=None,
        prompt=None,
    ):
        # call openai api with this prompt
        print("Generating file", filename)
        filecode, metadata = await self.generate_response(
            f"""You are an AI developer who is trying to write a program that will generate code for the user based on their intent.

the app is: {prompt}

the files we have decided to generate are: {filepaths_string}

the shared dependencies (like filenames and variable names) we have decided on are: {shared_dependencies}

only write valid code for the given filepath and file type, and return only the code.
do not add any other explanation, only return valid code for that file type.
""",
            f"""
We have broken up the program into per-file generation.
Now your job is to generate only the code for the file {filename}.
Make sure to have consistent filenames if you reference other files we are also generating.

Remember that you must obey 3 things:
- you are generating code for the file {filename}
- do not stray from the names of the files and the shared dependencies we have decided on
- MOST IMPORTANT OF ALL - the purpose of our app is {prompt} - every line of code you generate must be valid code. Do not include code fences in your response, for example

Bad response:
```javascript
console.log("hello world")
```

Good response:
console.log("hello world")

Begin generating the code now.

""",
        )
        print("File generated", filename)
        await self.on_logs(
            {
                "message": f"Generated file",
                "properties": {
                    **metadata,
                    "result": filecode,
<<<<<<< HEAD
                    "model": "gpt-4",
=======
                    "model": model_version,
                    "run_id": run_id,
>>>>>>> 5ce85034
                },
                "type": "model",
            },
        )

        return filename, filecode, metadata

    async def generate_response(
        self,
        system_prompt: str,
        user_prompt: str,
        *args: Any,
    ):
        messages: List[BaseMessage] = [
            SystemMessage(content=system_prompt),
            HumanMessage(content=user_prompt),
        ]

        # loop thru each arg and add it to messages alternating role between "assistant" and "user"
        role = "assistant"
        for value in args:
            if role == "assistant":
                messages.append(AIMessage(content=value))
            else:
                messages.append(HumanMessage(content=value))
        role = "user" if role == "assistant" else "assistant"

        model_prompt = ChatPromptValue(messages=messages)
        response = await self.model.agenerate_prompt([model_prompt])

        cost = (
            response.llm_output["token_usage"]["prompt_tokens"]
            * pricing[model_version]["prompt"]
            + response.llm_output["token_usage"]["completion_tokens"]
            * pricing[model_version]["completion"]
            if response.llm_output
            else None
        )

        return response.generations[0][0].text, {
            "prompt": model_prompt.to_string(),
            "total_tokens": response.llm_output["token_usage"]["total_tokens"]
            if response.llm_output
            else None,
            "prompt_tokens": response.llm_output["token_usage"]["prompt_tokens"]
            if response.llm_output
            else None,
            "result_tokens": response.llm_output["token_usage"]["completion_tokens"]
            if response.llm_output
            else None,
            "cost": cost,
        }

    async def _dev(self, instructions: Any):
        with tracer.start_as_current_span("agent-run") as span:
            user_prompt: str = instructions["Prompt"]
            access_token: str = instructions["AccessToken"]
            repo: str = instructions["Repo"]
            owner: str = instructions["Owner"]
            branch: str = instructions["Branch"]
            git_app_name: str = instructions["GitHubAppName"]
            git_app_email: str = instructions["GitHubAppEmail"]
            commit_message: str = instructions["CommitMessage"]
            repo_address = (
                f"https://{git_app_name}:{access_token}@github.com/{owner}/{repo}.git"
            )

            span.set_attributes(
                {
                    "run_id": self.run_id,
                    "prompt": user_prompt,
                    "prompt.length": len(user_prompt),
                    "repository": f"{owner}/{repo}",
                }
            )

            await self.on_logs(
                {
                    "message": f"hi its me, 🐣the smol developer🐣!",
                    "type": "info",
                    "properties": {
                        "prompt": user_prompt,
                    },
                },
            )
            playground = None
            try:
                playground = Playground(env_id="PPSrlH5TIvFx", get_envs=self.get_envs)
<<<<<<< HEAD
                await playground.open()
                await self.on_logs(
                    {
                        "message": f"Created playground",
                        "properties": {
                            "playground": "created",
                            "id": playground.id,
                        },
                        "type": "playground",
                    },
                )
                span.add_event(
                    "playground-created",
                    {
                        "playground.id": playground.id,
                    },
                )
=======
                rootdir = "/repo"

                async def initialize_playground():
                    await playground.open()
                    await self.on_logs(
                        {
                            "message": f"Created playground",
                            "properties": {
                                "playground": "created",
                                "id": playground.id,
                                "run_id": run_id,
                            },
                            "type": "playground",
                        }
                    )
                    span.add_event(
                        "playground-created",
                        {
                            "playground.id": playground.id,
                        },
                    )
                    await playground.sync_clock()
                    await playground.change_rootdir(rootdir)
                    await playground.make_dir(rootdir)
                    await playground.clone_repo(
                        repo_address=repo_address,
                        rootdir=rootdir,
                        branch=branch,
                    )

                    await self.on_logs(
                        {
                            "message": f"Cloned repository",
                            "properties": {
                                "tool": "git",
                                "repository": f"{owner}/{repo}",
                                "run_id": run_id,
                            },
                            "type": "tool",
                        }
                    )
                    span.add_event(
                        "repository-cloned",
                        {
                            "repository": f"{owner}/{repo}",
                        },
                    )
>>>>>>> 5ce85034

                    extensions = " -o ".join(
                        [f'-name "*{extension}"' for extension in extensions_to_skip]
                    )

                    delete_command = f"find . -path ./.git -prune -o ! \\( {extensions} \\) -type f -exec rm -f {{}} +"

                    print("Delete command: ", delete_command)

<<<<<<< HEAD
                await self.on_logs(
                    {
                        "message": f"Cloned repository",
                        "properties": {
                            "tool": "git",
                            "repository": f"{owner}/{repo}",
                        },
                        "type": "tool",
                    },
                )
                span.add_event(
                    "repository-cloned",
                    {
                        "repository": f"{owner}/{repo}",
                    },
                )
=======
                    res = await playground.run_command(delete_command, rootdir)
                    print("Delete command result: ", res.stdout, res.stderr)

                    await self.on_logs(
                        {
                            "message": f"Cleaned root directory",
                            "properties": {
                                "tool": "filesystem",
                                "run_id": run_id,
                            },
                            "type": "tool",
                        }
                    )

                    span.add_event(
                        "files-deleted",
                        {
                            "path": rootdir,
                        },
                    )
>>>>>>> 5ce85034

                initializing_playground = asyncio.ensure_future(initialize_playground())

                filepaths_string, metadata = await self.generate_response(
                    """You are an AI developer who is trying to write a program that will generate code for the user based on their intent.

When given their intent, create a complete, exhaustive list of filepaths that the user would write to make the program.

only list the filepaths you would write, and return them as a python list of strings.
do not add any other explanation, only return a python list of strings.
    """,
                    user_prompt,
                )

                await self.on_logs(
                    {
                        "message": f"Generated filepaths",
                        "properties": {
                            **metadata,
                            "result": filepaths_string,
<<<<<<< HEAD
                            "model": "gpt-4",
=======
                            "model": model_version,
                            "run_id": run_id,
>>>>>>> 5ce85034
                        },
                        "type": "model",
                    },
                )

                span.add_event(
                    "filepaths-generated",
                    {
                        "filepaths": filepaths_string,
                        "model": model_version,
                        **metadata,
                    },
                )

                # parse the result into a python list
                list_actual = ast.literal_eval(filepaths_string)

<<<<<<< HEAD
                # if shared_dependencies.md is there, read it in, else set it to None
                shared_dependencies: str | None = None
                try:
                    shared_dependencies = await playground.read_file(
                        os.path.join(rootdir, "shared_dependencies.md")
                    )
                except NotFoundException:
                    pass

                files = await playground.get_filenames(rootdir, [".git"])
                for file in files:
                    _, extension = os.path.splitext(file.name)
                    if extension not in extensions_to_skip:
                        await playground.delete_file(file.name)

                await self.on_logs(
                    {
                        "message": f"Cleaned root directory",
                        "properties": {
                            "tool": "filesystem",
                        },
                        "type": "tool",
                    },
                )

                span.add_event(
                    "files-deleted",
                    {
                        "path": rootdir,
                    },
                )

=======
>>>>>>> 5ce85034
                (
                    shared_dependencies,
                    metadata,
                ) = await self.generate_response(
                    f"""You are an AI developer who is trying to write a program that will generate code for the user based on their intent.

In response to the user's prompt:

---
the app is: {user_prompt}
---

the files we have decided to generate are: {filepaths_string}

Now that we have a list of files, we need to understand what dependencies they share.
Please name and briefly describe what is shared between the files we are generating, including exported variables, data schemas, id names of every DOM elements that javascript functions will use, message names, and function names.
Exclusively focus on the names of the shared dependencies, and do not add any other explanation.
    """,
                    user_prompt,
                )

                await self.on_logs(
                    {
                        "message": f"Generated shared dependencies",
                        "properties": {
                            **metadata,
                            "result": shared_dependencies,
<<<<<<< HEAD
                            "model": "gpt-4",
=======
                            "model": model_version,
                            "run_id": run_id,
>>>>>>> 5ce85034
                        },
                        "type": "model",
                    },
                )

                span.add_event(
                    "model-used",
                    {
                        "shared_dependencies": shared_dependencies,
                        "model": model_version,
                        **metadata,
                    },
                )

<<<<<<< HEAD
                # write shared dependencies as a md file inside the generated directory
                await playground.write_file(
                    os.path.join(rootdir, "shared_dependencies.md"),
                    shared_dependencies,
                )

                await self.on_logs(
                    {
                        "message": f"Saved shared dependencies",
                        "properties": {
                            "filename": "shared_dependencies.md",
                            "content": shared_dependencies,
                            "tool": "filesystem",
                        },
                        "type": "tool",
                    },
                )
=======
                await initializing_playground
>>>>>>> 5ce85034

                print("Filepaths:", ", ".join(list_actual))

                # Maximum number of allowed concurrent calls
                semaphore = asyncio.Semaphore(4)
                # execute the file generation in paralell and wait for all of them to finish. Use list comprehension to generate the tasks
<<<<<<< HEAD
                coros = [
                    with_semaphore(
                        self.generate_file(
                            name,
                            filepaths_string=filepaths_string,
                            shared_dependencies=shared_dependencies,
                            prompt=user_prompt,
=======
                generated_files = await asyncio.gather(
                    *[
                        with_semaphore(
                            semaphore,
                            self.generate_file(
                                name,
                                run_id=run_id,
                                filepaths_string=filepaths_string,
                                shared_dependencies=shared_dependencies,
                                prompt=user_prompt,
                            ),
>>>>>>> 5ce85034
                        )
                        for name in list_actual
                        # Filter out files that end with extensions we don't want to generate
                        if not any(
                            name.endswith(extension) for extension in extensions_to_skip
                        )
                        and not name.endswith("/")
                    ]
                )

                async def save_file(name, content):
                    filepath = os.path.join(rootdir, name)
                    await playground.write_file(filepath, content)
                    await self.on_logs(
                        {
                            "message": f"Saved file",
                            "properties": {
                                "filename": filepath,
                                "content": content,
                                "tool": "filesystem",
                            },
                            "type": "tool",
                        },
                    )
                    span.add_event(
                        "file-saved",
                        {
                            "filename": filepath,
                        },
                    )

                fs_semaphore = asyncio.Semaphore(5)
                await asyncio.gather(
                    *[
                        with_semaphore(fs_semaphore, save_file(name, content))
                        for name, content, _ in generated_files
                    ],
                    with_semaphore(
                        fs_semaphore,
                        save_file("shared_dependencies.md", shared_dependencies),
                    ),
                )
                print("All files generated")

                await playground.push_repo(
                    rootdir=rootdir,
                    repo_address=repo_address,
                    commit_message=commit_message,
                    git_email=git_app_email,
                    git_name=git_app_name,
                )
                await self.on_logs(
                    {
                        "message": f"Pushed repository",
                        "properties": {
                            "repository_url": f"https://github.com/{owner}/{repo}",
                            "branch": branch,
                            "commit_message": commit_message,
                            "tool": "git",
                        },
                        "type": "tool",
                    },
                )
                span.add_event(
                    "pushed-repository",
                    {
                        "repository": f"{owner}/{repo}",
                    },
                )

                await self.on_interaction_request(
                    AgentInteractionRequest(
                        interaction_id=str(uuid.uuid4()),
                        type="done",
                        data={
                            "prompt": user_prompt,
                            "run_id": self.run_id,
                        },
                    )
                )
            except Exception as e:
                print(f"Failed agent run", e)
                await self.on_logs(
                    {
                        "message": f"Agent run failed",
                        "properties": {
                            "error": str(e),
                        },
                        "type": "error",
                    },
                )
                span.set_status(Status(StatusCode.ERROR))
                span.record_exception(e)
                raise
            finally:
                if playground is not None:
                    await playground.close()
                    await self.on_logs(
                        {
                            "message": f"Closed playground",
                            "properties": {
                                "playground": "closed",
                            },
                            "type": "playground",
                        },
                    )
                    span.add_event(
                        "closed-playground",
                        {},
                    )
<<<<<<< HEAD
                    await self.on_logs(
                        {
                            "message": f"Agent run finished",
                            "properties": {},
                            "type": "info",
                        },
                    )
=======
                await self.on_logs(
                    {
                        "message": f"Agent run finished",
                        "properties": {
                            "run_id": run_id,
                        },
                        "type": "info",
                    }
                )
>>>>>>> 5ce85034

    async def _dev_in_background(self, instructions: Any):
        print("Start agent run", bool(self._dev_loop))

        if self._dev_loop:
            print("Agent run already in progress - restarting")
            await self.stop()

        self.run_id = str(uuid.uuid4())
        self.set_run_id(self.run_id)

        async def start_with_timeout():
            try:
                self._dev_loop = asyncio.create_task(
                    self._dev(instructions=instructions),
                )
                await asyncio.wait_for(
                    self._dev_loop,
                    timeout=self.max_run_time,
                )
            except asyncio.TimeoutError:
                await self.stop()
                print("Timeout")
            finally:
                self._dev_loop = None

        asyncio.create_task(
            start_with_timeout(),
        )

    async def interaction(self, interaction: AgentInteraction):
        print("Agent interaction")
        match interaction.type:
            case "start":
                await self._dev_in_background(interaction.data["instructions"])
            case _:
                raise Exception(f"Unknown interaction action: {interaction.type}")

    def is_running(self) -> bool:
        return bool(self._dev_loop)

    async def stop(self):
        print("Cancel agent run")
        await self.on_interaction_request(
            AgentInteractionRequest(
                interaction_id=str(uuid.uuid4()),
                type="cancelled",
                data={
                    "run_id": self.run_id,
                },
            )
        )
        if self._dev_loop:
            self._dev_loop.cancel()<|MERGE_RESOLUTION|>--- conflicted
+++ resolved
@@ -3,11 +3,7 @@
 import os
 import ast
 
-<<<<<<< HEAD
-from typing import Any, Callable, Coroutine, List
-=======
-from typing import Any, List
->>>>>>> 5ce85034
+from typing import Any, Callable, List
 from langchain.callbacks.base import AsyncCallbackManager
 from langchain.schema import (
     AIMessage,
@@ -172,12 +168,7 @@
                 "properties": {
                     **metadata,
                     "result": filecode,
-<<<<<<< HEAD
-                    "model": "gpt-4",
-=======
                     "model": model_version,
-                    "run_id": run_id,
->>>>>>> 5ce85034
                 },
                 "type": "model",
             },
@@ -266,25 +257,6 @@
             playground = None
             try:
                 playground = Playground(env_id="PPSrlH5TIvFx", get_envs=self.get_envs)
-<<<<<<< HEAD
-                await playground.open()
-                await self.on_logs(
-                    {
-                        "message": f"Created playground",
-                        "properties": {
-                            "playground": "created",
-                            "id": playground.id,
-                        },
-                        "type": "playground",
-                    },
-                )
-                span.add_event(
-                    "playground-created",
-                    {
-                        "playground.id": playground.id,
-                    },
-                )
-=======
                 rootdir = "/repo"
 
                 async def initialize_playground():
@@ -295,7 +267,6 @@
                             "properties": {
                                 "playground": "created",
                                 "id": playground.id,
-                                "run_id": run_id,
                             },
                             "type": "playground",
                         }
@@ -321,7 +292,6 @@
                             "properties": {
                                 "tool": "git",
                                 "repository": f"{owner}/{repo}",
-                                "run_id": run_id,
                             },
                             "type": "tool",
                         }
@@ -332,7 +302,6 @@
                             "repository": f"{owner}/{repo}",
                         },
                     )
->>>>>>> 5ce85034
 
                     extensions = " -o ".join(
                         [f'-name "*{extension}"' for extension in extensions_to_skip]
@@ -342,24 +311,6 @@
 
                     print("Delete command: ", delete_command)
 
-<<<<<<< HEAD
-                await self.on_logs(
-                    {
-                        "message": f"Cloned repository",
-                        "properties": {
-                            "tool": "git",
-                            "repository": f"{owner}/{repo}",
-                        },
-                        "type": "tool",
-                    },
-                )
-                span.add_event(
-                    "repository-cloned",
-                    {
-                        "repository": f"{owner}/{repo}",
-                    },
-                )
-=======
                     res = await playground.run_command(delete_command, rootdir)
                     print("Delete command result: ", res.stdout, res.stderr)
 
@@ -368,7 +319,6 @@
                             "message": f"Cleaned root directory",
                             "properties": {
                                 "tool": "filesystem",
-                                "run_id": run_id,
                             },
                             "type": "tool",
                         }
@@ -380,7 +330,6 @@
                             "path": rootdir,
                         },
                     )
->>>>>>> 5ce85034
 
                 initializing_playground = asyncio.ensure_future(initialize_playground())
 
@@ -401,12 +350,7 @@
                         "properties": {
                             **metadata,
                             "result": filepaths_string,
-<<<<<<< HEAD
-                            "model": "gpt-4",
-=======
                             "model": model_version,
-                            "run_id": run_id,
->>>>>>> 5ce85034
                         },
                         "type": "model",
                     },
@@ -424,41 +368,6 @@
                 # parse the result into a python list
                 list_actual = ast.literal_eval(filepaths_string)
 
-<<<<<<< HEAD
-                # if shared_dependencies.md is there, read it in, else set it to None
-                shared_dependencies: str | None = None
-                try:
-                    shared_dependencies = await playground.read_file(
-                        os.path.join(rootdir, "shared_dependencies.md")
-                    )
-                except NotFoundException:
-                    pass
-
-                files = await playground.get_filenames(rootdir, [".git"])
-                for file in files:
-                    _, extension = os.path.splitext(file.name)
-                    if extension not in extensions_to_skip:
-                        await playground.delete_file(file.name)
-
-                await self.on_logs(
-                    {
-                        "message": f"Cleaned root directory",
-                        "properties": {
-                            "tool": "filesystem",
-                        },
-                        "type": "tool",
-                    },
-                )
-
-                span.add_event(
-                    "files-deleted",
-                    {
-                        "path": rootdir,
-                    },
-                )
-
-=======
->>>>>>> 5ce85034
                 (
                     shared_dependencies,
                     metadata,
@@ -486,12 +395,7 @@
                         "properties": {
                             **metadata,
                             "result": shared_dependencies,
-<<<<<<< HEAD
-                            "model": "gpt-4",
-=======
                             "model": model_version,
-                            "run_id": run_id,
->>>>>>> 5ce85034
                         },
                         "type": "model",
                     },
@@ -506,54 +410,23 @@
                     },
                 )
 
-<<<<<<< HEAD
-                # write shared dependencies as a md file inside the generated directory
-                await playground.write_file(
-                    os.path.join(rootdir, "shared_dependencies.md"),
-                    shared_dependencies,
-                )
-
-                await self.on_logs(
-                    {
-                        "message": f"Saved shared dependencies",
-                        "properties": {
-                            "filename": "shared_dependencies.md",
-                            "content": shared_dependencies,
-                            "tool": "filesystem",
-                        },
-                        "type": "tool",
-                    },
-                )
-=======
                 await initializing_playground
->>>>>>> 5ce85034
 
                 print("Filepaths:", ", ".join(list_actual))
 
                 # Maximum number of allowed concurrent calls
                 semaphore = asyncio.Semaphore(4)
                 # execute the file generation in paralell and wait for all of them to finish. Use list comprehension to generate the tasks
-<<<<<<< HEAD
-                coros = [
-                    with_semaphore(
-                        self.generate_file(
-                            name,
-                            filepaths_string=filepaths_string,
-                            shared_dependencies=shared_dependencies,
-                            prompt=user_prompt,
-=======
                 generated_files = await asyncio.gather(
                     *[
                         with_semaphore(
                             semaphore,
                             self.generate_file(
                                 name,
-                                run_id=run_id,
                                 filepaths_string=filepaths_string,
                                 shared_dependencies=shared_dependencies,
                                 prompt=user_prompt,
                             ),
->>>>>>> 5ce85034
                         )
                         for name in list_actual
                         # Filter out files that end with extensions we don't want to generate
@@ -664,25 +537,13 @@
                         "closed-playground",
                         {},
                     )
-<<<<<<< HEAD
-                    await self.on_logs(
-                        {
-                            "message": f"Agent run finished",
-                            "properties": {},
-                            "type": "info",
-                        },
-                    )
-=======
                 await self.on_logs(
                     {
                         "message": f"Agent run finished",
-                        "properties": {
-                            "run_id": run_id,
-                        },
+                        "properties": {},
                         "type": "info",
                     }
                 )
->>>>>>> 5ce85034
 
     async def _dev_in_background(self, instructions: Any):
         print("Start agent run", bool(self._dev_loop))
