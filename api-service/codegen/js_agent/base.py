from typing import Any, Optional, List

from langchain.agents.agent import AgentExecutor
from langchain.callbacks.base import BaseCallbackManager
from langchain.llms.base import BaseLLM
from langchain.agents.mrkl.base import ZeroShotAgent
from langchain.chains.llm import LLMChain
from langchain.callbacks.shared import SharedCallbackManager

from codegen.js_agent.prompt import PREFIX
from langchain.tools.base import BaseTool

# from codegen.tools.javascript.tool import JavascriptEvalTool
from codegen.js_agent.callbacks.log import LoggerCallbackHandler

# from js_agent.prompt import PREFIX
# from tools.javascript.tool import JavascriptEvalTool


def create_js_agent(
    run_id: str,
    project_id: str,
    route_id: str,
    llm: BaseLLM,
    tools: List[BaseTool],
    callback_manager: Optional[BaseCallbackManager] = None,
    verbose: bool = False,
    prefix: str = PREFIX,
    **kwargs: Any,
) -> AgentExecutor:
    """Construct a javascript agent that generates code from an LLM and tool."""
    prompt = ZeroShotAgent.create_prompt(tools=tools, prefix=prefix)
    llm_chain = LLMChain(
        llm=llm,
        prompt=prompt,
        callback_manager=callback_manager,
    )
    tool_names = [tool.name for tool in tools]
    agent = ZeroShotAgent(llm_chain=llm_chain, allowed_tools=tool_names, **kwargs)

    cb_manager = SharedCallbackManager()
<<<<<<< HEAD
    cb_manager.set_handler(LoggerCallbackHandler(run_id=run_id, project_id=project_id))
=======
    cb_manager.set_handler(LoggerCallbackHandler(
        run_id=run_id, project_id=project_id, route_id=route_id))
>>>>>>> 6b7639a3
    return AgentExecutor.from_agent_and_tools(
        agent=agent, tools=tools, verbose=verbose, callback_manager=cb_manager
    )<|MERGE_RESOLUTION|>--- conflicted
+++ resolved
@@ -39,12 +39,9 @@
     agent = ZeroShotAgent(llm_chain=llm_chain, allowed_tools=tool_names, **kwargs)
 
     cb_manager = SharedCallbackManager()
-<<<<<<< HEAD
-    cb_manager.set_handler(LoggerCallbackHandler(run_id=run_id, project_id=project_id))
-=======
-    cb_manager.set_handler(LoggerCallbackHandler(
-        run_id=run_id, project_id=project_id, route_id=route_id))
->>>>>>> 6b7639a3
+    cb_manager.set_handler(
+        LoggerCallbackHandler(run_id=run_id, project_id=project_id, route_id=route_id)
+    )
     return AgentExecutor.from_agent_and_tools(
         agent=agent, tools=tools, verbose=verbose, callback_manager=cb_manager
     )