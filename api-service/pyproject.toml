--- conflicted
+++ resolved
@@ -18,11 +18,7 @@
 python-dotenv = "^1.0.0"
 openai = "^0.27.0"
 realtime = "^1.0.0"
-<<<<<<< HEAD
 pytest = "^7.2.2"
-beautifulsoup4 = "^4.12.0"
-=======
->>>>>>> e0d04bea
 lxml = "^4.9.2"
 cchardet = "^2.1.7"
 
